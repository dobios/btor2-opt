##########################################################################
# BTOR2 parser, code optimizer, and circuit miter
# Copyright (C) 2024  Amelia Dobis
#
# This program is free software: you can redistribute it and/or modify
# it under the terms of the GNU General Public License as published by
# the Free Software Foundation, either version 3 of the License, or
# (at your option) any later version.
#
# This program is distributed in the hope that it will be useful,
# but WITHOUT ANY WARRANTY; without even the implied warranty of
# MERCHANTABILITY or FITNESS FOR A PARTICULAR PURPOSE.  See the
# GNU General Public License for more details.
#
# You should have received a copy of the GNU General Public License
# along with this program.  If not, see <https://www.gnu.org/licenses/>.
##########################################################################

from .program import *
from .passes.allpasses import *
from .parser import *
import sys

options = ["modular"]

def main():
    # Retrieve flags
    if len(sys.argv) < 3:
        print("Usage: btoropt [optional](--modular) <file.btor2> <pass_names_in_order> ...")
        exit(1)

    # Check options
    base = 1
    modular = False
    
    # NOTE: This if should be a while if you want to introduce more than one option
    if "--" in sys.argv[base].strip():
        option = sys.argv[base].strip().strip("--")
        if option not in options:
            print(f"Invalid option given: {option}")
            exit(1)
        modular = True
        base += 1
        

    # Retrieve design
    btor2str: list[str] = []
    with open(sys.argv[base], "r") as f:
        btor2str = f.readlines()

    # Parse the design
    btor2 = None
    if modular:
        btor2 = parse_file(btor2str)
    else:
        btor2 = parse(btor2str)
    
    assert btor2 is not None

    # Fetch the pass names
    pass_base = base + 1
    pass_names = sys.argv[pass_base:]

    # Check that the given pass names are valid
    for name in pass_names:
        if find_pass(all_passes, name) is None:
            print(f"Invalid pass given as argument: {name}")
            exit(1)

    # Retrieve passes
<<<<<<< HEAD
    pipeline: list[Pass] = [p for p in all_passes if p.id in sys.argv[base:]]
=======
    pipeline: list[Pass] = [p for p in all_passes if p.id in pass_names]
>>>>>>> 5d38a573

    # Run all passes in the pipeline
    for p in pipeline:
        if modular: 
            btor2 = p.runOnProgram(btor2)
        else:
            btor2 = p.run(btor2)

    # Show the result to the user
    if(modular):
        print(serialize_p(btor2))
    else:
        print("Success")

if __name__ == "__main__":
    main()<|MERGE_RESOLUTION|>--- conflicted
+++ resolved
@@ -68,11 +68,7 @@
             exit(1)
 
     # Retrieve passes
-<<<<<<< HEAD
-    pipeline: list[Pass] = [p for p in all_passes if p.id in sys.argv[base:]]
-=======
     pipeline: list[Pass] = [p for p in all_passes if p.id in pass_names]
->>>>>>> 5d38a573
 
     # Run all passes in the pipeline
     for p in pipeline:
