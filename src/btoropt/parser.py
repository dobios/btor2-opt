--- conflicted
+++ resolved
@@ -19,25 +19,6 @@
 from .program import *
 from tqdm import tqdm
 
-<<<<<<< HEAD
-=======
-# Retrieves an instruction with the given ID from the given standard program
-# This is a safe wrapper around `get_inst` and enforces that the given
-# ID must be correct.
-def find_inst(p: list[Instruction], id: int) -> Instruction:
-    inst = get_inst(p, id)
-    assert inst is not None, f"Undeclared instruction used with id: {id}"
-    return inst
-
-# Checks thaa a given module name has been defined
-def check_name(name: str, modules: list[Module]) -> bool:
-    return name in [m.name for m in modules]
-
-# Retrives a module by name from a list of parsed modules
-def get_module(name: str, modules: list[Module]) -> Module:
-    return [m for m in modules if m.name == name][0]
-
->>>>>>> 5d38a573
 # Extracts a body from an arbitrary code sequence
 # Returns the line idx at which the scanning ended
 def scan_body(inp: list[str], i: int) -> tuple[list[str], int]:
